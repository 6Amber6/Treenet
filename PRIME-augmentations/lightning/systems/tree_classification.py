import flatten_dict
import ml_collections
import torch
import torch.nn.functional as F
import torchmetrics
from torch import nn
import pytorch_lightning as pl

from lightning import animal_classes, vehicle_classes

def torch_isin(elements: torch.Tensor, test_elements: torch.Tensor) -> torch.Tensor:
    """
    Replacement for torch.isin for PyTorch < 1.10
    """
    test_elements = test_elements.to(elements.device)

    elements_shape = elements.shape
    elements_flat = elements.flatten()
    test_elements_flat = test_elements.flatten()
    result = (elements_flat[..., None] == test_elements_flat).any(-1)
    return result.reshape(elements_shape)

class TreeClassifier(pl.LightningModule):
    def __init__(
        self,
        model: nn.Module = None,
        optimizer_cfg: ml_collections.ConfigDict = None,
        lr_schedule_cfg: ml_collections.ConfigDict = None,
        scheduler_t: str = "cyclic",
        test_keys=None,
        alpha1: float = 0.9,
        alpha2: float = 0.06,
        alpha3: float = 0.04,
        max_epochs: int = 100,  # Total number of training epochs
        alpha_update_strategy: dict = None,  # Strategy for alpha adjustment
    ):
        super().__init__()
        self.model = model

        self.optimizer_cfg = optimizer_cfg
        self.lr_schedule_cfg = lr_schedule_cfg
        self.scheduler_t = scheduler_t

        self.train_acc = torchmetrics.Accuracy(dist_sync_on_step=True)
        self.val_acc = torchmetrics.Accuracy(dist_sync_on_step=True)
<<<<<<< HEAD
        self.val_root_acc = torchmetrics.Accuracy(dist_sync_on_step=True)
=======
        self.rootval_acc = torchmetrics.Accuracy(dist_sync_on_step=True)

        self.latest_rootval_acc = 0.0  
>>>>>>> e3803bb4

        if test_keys is None:
            self.test_acc = torchmetrics.Accuracy(dist_sync_on_step=True)
        else:
            self.test_acc = nn.ModuleDict({key: torchmetrics.Accuracy() for key in test_keys})

        self.alpha1 = alpha1
        self.alpha2 = alpha2
        self.alpha3 = alpha3

        self.max_epochs = max_epochs
        self.alpha_update_strategy = alpha_update_strategy or {
            "balance_ratio": 3 / 2,  # alpha2:alpha3 ratio, e.g., 6:4 for animal vs vehicle
        }
<<<<<<< HEAD
        self.root_acc = 0.0
=======


>>>>>>> e3803bb4

    def update_alphas(self, current_epoch: int, root_acc: float):
        """
        Update alpha1, alpha2, alpha3 dynamically based on epoch and root accuracy.
        This ensures: alpha1 dominates early, then reduces over time, adjusted by root acc.

        alpha1 : 0.9 -> 0.5 -> 0.1 
        """
    
        if current_epoch < self.max_epochs * 0.15 and root_acc < 0.65:
            self.alpha1 = 0.9
        elif current_epoch > self.max_epochs * 0.7:
            self.alpha1 = 0.1
        else:
            self.alpha1 = 0.5

        balance_ratio = self.alpha_update_strategy["balance_ratio"]

        # Remaining portion goes to alpha2 and alpha3
        alpha23_total = 1.0 - self.alpha1
        self.alpha2 = alpha23_total * balance_ratio / (1 + balance_ratio)
        self.alpha3 = alpha23_total / (1 + balance_ratio)
<<<<<<< HEAD
=======

>>>>>>> e3803bb4

        return self.alpha1, self.alpha2, self.alpha3
        
    def forward(self, x):
        root_logits, subroot_logits = self.model(x)
        return root_logits, subroot_logits

    def configure_optimizers(self):
        optimizer = torch.optim.SGD(self.parameters(), **self.optimizer_cfg)
        if self.scheduler_t == "cyclic":
            scheduler = {
                "scheduler": torch.optim.lr_scheduler.OneCycleLR(optimizer, **self.lr_schedule_cfg),
                "interval": "step",
            }
        elif self.scheduler_t == "piecewise_constant":
            scheduler = {
                "scheduler": torch.optim.lr_scheduler.StepLR(optimizer, **self.lr_schedule_cfg),
                "interval": "epoch",
            }
        return [optimizer], [scheduler]

    def training_step(self, batch, batch_idx):
        x, y = batch
        root_logits, subroot_logits = self(x)
        preds = torch.argmax(subroot_logits, 1)

        root_loss = F.cross_entropy(root_logits, y)
<<<<<<< HEAD
        self.root_loss = root_loss.item()
        self.log("train.root_loss", self.root_loss, on_step=True)  # ✅ Log root_loss during training
=======
>>>>>>> e3803bb4

        subroot_loss_animal = torch.tensor(0.0, device=y.device)
        subroot_loss_vehicle = torch.tensor(0.0, device=y.device)

        animal_classes_index = torch.tensor(animal_classes, device=y.device)
        vehicle_classes_index = torch.tensor(vehicle_classes, device=y.device)

        is_animal = torch_isin(y, animal_classes_index)
        is_vehicle = torch_isin(y, vehicle_classes_index)

        if is_animal.any():
            subroot_loss_animal = F.cross_entropy(subroot_logits[is_animal], y[is_animal])
        if is_vehicle.any():
            subroot_loss_vehicle = F.cross_entropy(subroot_logits[is_vehicle], y[is_vehicle])


        total_loss = self.alpha1 * root_loss + self.alpha2 * subroot_loss_animal + self.alpha3 * subroot_loss_vehicle 
        
        return {'loss': total_loss, 'preds': preds, 'targets': y}

    def on_train_epoch_start(self):
        """
        Hook to update alphas at the start of each training epoch.
        """
<<<<<<< HEAD
        self.log("alpha1", self.alpha1, on_epoch=True)
        self.log("alpha2", self.alpha2, on_epoch=True)
        self.log("alpha3", self.alpha3, on_epoch=True)
=======
        # get root validation accuracy on last epoch
        self.update_alphas(self.latest_rootval_acc, self.current_epoch)
        
        self.log("alpha1", self.alpha1, on_epoch=True)
        self.log("alpha2", self.alpha2, on_epoch=True)
        self.log("alpha3", self.alpha3, on_epoch=True)
        #self.log("root_loss", self.root_loss, on_epoch=True)
>>>>>>> e3803bb4
        
    
    def training_step_end(self, batch_parts):
        preds = batch_parts["preds"]
        targets = batch_parts["targets"]
        losses = batch_parts["loss"]

        loss = losses.mean()
        self.train_acc(preds, targets)
        self.log("train.acc", self.train_acc, on_step=True)
        self.log("train.loss", loss, on_step=True)

        return loss
    
    def validation_step(self, batch, batch_idx, dataloader_idx=None):
        x, y = batch
        root_logits, subroot_logits = self(x)
        root_preds = torch.argmax(root_logits, 1)
        subroot_preds = torch.argmax(subroot_logits, 1)
        return {"root_preds": root_preds, "subroot_preds": subroot_preds, "targets": y}
    
    def validation_step_end(self, batch_parts):
        preds=batch_parts["subroot_preds"]
        targets=batch_parts["targets"]

        self.val_acc(preds, targets)
<<<<<<< HEAD
        self.val_root_acc(root_preds, targets)
        self.log("val.acc", self.val_acc, on_step=False, on_epoch=True)
        self.log("root_acc", self.val_root_acc, on_step=False, on_epoch=True)

    def validation_epoch_end(self, outputs):
        root_acc = self.val_root_acc.compute().item()  # ✅ get value
        #print(root_acc)
        self.update_alphas(self.current_epoch, root_acc)  # ✅ 动态调整
         
=======
        self.rootval_acc(batch_parts["root_preds"], targets)
        self.log("val.acc", self.val_acc, on_step=False, on_epoch=True)

    def validation_epoch_end(self, outputs):
        """
        Hook to compute and store the latest validation root accuracy.
        """
        # Compute the accumulated root validation accuracy
        rootval_acc = self.rootval_acc.compute()
        self.latest_rootval_acc = rootval_acc.item()  # Store it as a class attribute

        # Log the root validation accuracy
        self.log("rootval.acc", rootval_acc, on_epoch=True)

        # Reset the metric for the next epoch
        self.rootval_acc.reset()

>>>>>>> e3803bb4
    def test_step(self, batch, batch_idx, dataloader_idx=None):
        if isinstance(batch, dict):
            preds = {}
            for key, (x, y) in flatten_dict.flatten(batch, reducer="dot").items():
                _, logits = self(x)
                preds[key] = torch.argmax(logits, 1)

            return {"targets": y, **preds}
        else:
            x, y = batch
            _, logits = self(x)
            preds = torch.argmax(logits, 1)
            return {"preds": preds, "targets": y}
    
    def test_step_end(self, batch_parts):
        if len(batch_parts.keys()) > 2:  # 多任务预测
            targets = batch_parts.pop("targets")
            avg_acc = []

            for key, preds in batch_parts.items():  # 遍历每个任务
                cur_acc = self.test_acc[key](preds, targets)
                self.log(f"test.{key}", self.test_acc[key], on_step=False, on_epoch=True)
                avg_acc.append(cur_acc)

                # 计算每个任务的每个类别的准确率
                unique_labels = torch.unique(targets)
                for label in unique_labels:
                    label_mask = targets == label
                    label_preds = preds[label_mask]
                    label_targets = targets[label_mask]
                    if label_targets.numel() > 0:  # 避免除零错误
                        label_acc = (label_preds == label_targets).float().mean()
                        self.log(f"test.{key}.label_{label}.acc", label_acc, on_step=False, on_epoch=True)

            # 记录所有任务的平均准确率
            self.log("test_avg.acc", torch.tensor(avg_acc).mean(), on_step=False, on_epoch=True)
            self.test_acc.reset()  # ✅ Reset test_acc to avoid cumulative results
        else:  # 单任务预测
            preds = batch_parts["preds"]
            targets = batch_parts["targets"]
            self.test_acc(preds, targets)
            self.log("test.acc", self.test_acc, on_step=False, on_epoch=True)
            self.test_acc.reset()  # ✅ Reset test_acc after logging

            # 计算单任务的每个类别的准确率
            unique_labels = torch.unique(targets)
            for label in unique_labels:
                label_mask = targets == label
                label_preds = preds[label_mask]
                label_targets = targets[label_mask]
                if label_targets.numel() > 0:  # 避免除零错误
                    label_acc = (label_preds == label_targets).float().mean()
                    self.log(f"test.label_{label}.acc", label_acc, on_step=False, on_epoch=True)<|MERGE_RESOLUTION|>--- conflicted
+++ resolved
@@ -31,6 +31,8 @@
         alpha1: float = 0.9,
         alpha2: float = 0.06,
         alpha3: float = 0.04,
+        alpha2: float = 0.06,
+        alpha3: float = 0.04,
         max_epochs: int = 100,  # Total number of training epochs
         alpha_update_strategy: dict = None,  # Strategy for alpha adjustment
     ):
@@ -43,13 +45,9 @@
 
         self.train_acc = torchmetrics.Accuracy(dist_sync_on_step=True)
         self.val_acc = torchmetrics.Accuracy(dist_sync_on_step=True)
-<<<<<<< HEAD
-        self.val_root_acc = torchmetrics.Accuracy(dist_sync_on_step=True)
-=======
         self.rootval_acc = torchmetrics.Accuracy(dist_sync_on_step=True)
 
         self.latest_rootval_acc = 0.0  
->>>>>>> e3803bb4
 
         if test_keys is None:
             self.test_acc = torchmetrics.Accuracy(dist_sync_on_step=True)
@@ -64,12 +62,8 @@
         self.alpha_update_strategy = alpha_update_strategy or {
             "balance_ratio": 3 / 2,  # alpha2:alpha3 ratio, e.g., 6:4 for animal vs vehicle
         }
-<<<<<<< HEAD
-        self.root_acc = 0.0
-=======
-
-
->>>>>>> e3803bb4
+
+
 
     def update_alphas(self, current_epoch: int, root_acc: float):
         """
@@ -92,13 +86,8 @@
         alpha23_total = 1.0 - self.alpha1
         self.alpha2 = alpha23_total * balance_ratio / (1 + balance_ratio)
         self.alpha3 = alpha23_total / (1 + balance_ratio)
-<<<<<<< HEAD
-=======
-
->>>>>>> e3803bb4
-
-        return self.alpha1, self.alpha2, self.alpha3
-        
+
+
     def forward(self, x):
         root_logits, subroot_logits = self.model(x)
         return root_logits, subroot_logits
@@ -123,11 +112,6 @@
         preds = torch.argmax(subroot_logits, 1)
 
         root_loss = F.cross_entropy(root_logits, y)
-<<<<<<< HEAD
-        self.root_loss = root_loss.item()
-        self.log("train.root_loss", self.root_loss, on_step=True)  # ✅ Log root_loss during training
-=======
->>>>>>> e3803bb4
 
         subroot_loss_animal = torch.tensor(0.0, device=y.device)
         subroot_loss_vehicle = torch.tensor(0.0, device=y.device)
@@ -152,11 +136,6 @@
         """
         Hook to update alphas at the start of each training epoch.
         """
-<<<<<<< HEAD
-        self.log("alpha1", self.alpha1, on_epoch=True)
-        self.log("alpha2", self.alpha2, on_epoch=True)
-        self.log("alpha3", self.alpha3, on_epoch=True)
-=======
         # get root validation accuracy on last epoch
         self.update_alphas(self.latest_rootval_acc, self.current_epoch)
         
@@ -164,7 +143,6 @@
         self.log("alpha2", self.alpha2, on_epoch=True)
         self.log("alpha3", self.alpha3, on_epoch=True)
         #self.log("root_loss", self.root_loss, on_epoch=True)
->>>>>>> e3803bb4
         
     
     def training_step_end(self, batch_parts):
@@ -191,17 +169,6 @@
         targets=batch_parts["targets"]
 
         self.val_acc(preds, targets)
-<<<<<<< HEAD
-        self.val_root_acc(root_preds, targets)
-        self.log("val.acc", self.val_acc, on_step=False, on_epoch=True)
-        self.log("root_acc", self.val_root_acc, on_step=False, on_epoch=True)
-
-    def validation_epoch_end(self, outputs):
-        root_acc = self.val_root_acc.compute().item()  # ✅ get value
-        #print(root_acc)
-        self.update_alphas(self.current_epoch, root_acc)  # ✅ 动态调整
-         
-=======
         self.rootval_acc(batch_parts["root_preds"], targets)
         self.log("val.acc", self.val_acc, on_step=False, on_epoch=True)
 
@@ -219,7 +186,6 @@
         # Reset the metric for the next epoch
         self.rootval_acc.reset()
 
->>>>>>> e3803bb4
     def test_step(self, batch, batch_idx, dataloader_idx=None):
         if isinstance(batch, dict):
             preds = {}
