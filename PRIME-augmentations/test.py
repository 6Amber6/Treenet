import os
import numpy as np

import torch
import pytorch_lightning as pl
import torchvision.datasets as dset
import torchvision.transforms as T

from absl import app, flags
from ml_collections.config_flags import config_flags
from pytorch_lightning.callbacks import LearningRateMonitor
from pytorch_lightning.callbacks import ModelCheckpoint
from pytorch_lightning.loggers import WandbLogger
import wandb

from lightning.data import _DATASETS
from lightning.data import get_cc_dataset
from lightning.data import get_dataset

from models import AugModel, TransformLayer
from models import get_model, _MODELS

from lightning.systems import AugClassifier
from lightning.systems import Classifier
from lightning.systems import TreeClassifier
from lightning.systems import TreeAugClassifier

import utils
from utils.rand_filter import RandomFilter
from utils.color_jitter import RandomSmoothColor
from utils.diffeomorphism import Diffeo

from utils.augmix import AugMixDataset
from utils.prime import GeneralizedPRIMEModule
from utils.prime import PRIMEAugModule

from setup import setup_all, _setup

_WANDB_USERNAME = "yhe106-johns-hopkins-university"
_WANDB_PROJECT = "PRIME-light20"
<<<<<<< HEAD
=======

>>>>>>> 71356ec4

def validate_config(cfg):
    if cfg.dataset not in _DATASETS:
        raise ValueError(f'Dataset {cfg.dataset} not supported!')
    elif cfg.model.name not in _MODELS[cfg.dataset]:
        raise ValueError(f'Model {cfg.model.name} not supported!')
    assert not (cfg.use_augmix and cfg.use_prime), 'Use only one augmentation!'
    if cfg.use_deepaugment:
        assert 'imagenet' in cfg.dataset, 'DeepAugment only supported on ImageNet!'
    
    if 'TMPDIR' in os.environ and 'imagenet' in cfg.dataset:
        setup_all(cfg.data_dir, cfg.cc_dir)
        if cfg.use_deepaugment:
            _setup(cfg.data_dir, 'EDSR')
            _setup(cfg.data_dir, 'CAE')
        cfg.data_dir = os.path.join(os.environ['TMPDIR'], cfg.dataset)
        cfg.cc_dir = os.path.join(os.environ['TMPDIR'], f'{cfg.dataset}c')

def test_model(config, checkpoint_path):
    # Validate config
    validate_config(config)
    # Initialize Wandb logger
    wandb_logger = WandbLogger(project=_WANDB_PROJECT, entity=_WANDB_USERNAME, log_model=False)

    # Load dataset
    dataset = get_dataset(config.dataset)(
        config.data_dir,
        train_batch_size=config.train_batch_size,
        test_batch_size=config.test_batch_size,
        num_workers=config.test_num_workers,
    )

    transforms = [] if config.use_augmix else [T.ToTensor()]
    if 'imagenet' in config.dataset:
        transforms += [
            T.RandomResizedCrop(224), T.RandomHorizontalFlip()
        ]
        if not (config.use_prime or config.use_augmix):
            transforms.append(T.Normalize(dataset.mean, dataset.std))
        
        dataset.train_transform = T.Compose(transforms)
        dataset.test_transform = T.Compose([
            T.ToTensor(), T.Resize(256), T.CenterCrop(224),
            T.Normalize(dataset.mean, dataset.std)
        ])
    elif 'cifar' in config.dataset:
        transforms += [
            T.RandomCrop(32, padding=4), T.RandomHorizontalFlip()
        ]
        if not (config.use_prime or config.use_augmix):
            transforms.append(T.Normalize(dataset.mean, dataset.std))
        
        dataset.train_transform = T.Compose(transforms)
        dataset.test_transform = T.Compose([
            T.ToTensor(), T.Normalize(dataset.mean, dataset.std)
        ])
        
    dataset.prepare_data()
    dataset.setup()

    if config.use_prime:
        augmentations = []

        if config.enable_aug.diffeo:
            diffeo = Diffeo(
                sT=config.diffeo.sT, rT=config.diffeo.rT,
                scut=config.diffeo.scut, rcut=config.diffeo.rcut,
                cutmin=config.diffeo.cutmin, cutmax=config.diffeo.cutmax,
                alpha=config.diffeo.alpha, stochastic=True
            )
            augmentations.append(diffeo)

        if config.enable_aug.color_jit:
            color = RandomSmoothColor(
                cut=config.color_jit.cut, T=config.color_jit.T,
                freq_bandwidth=config.color_jit.max_freqs, stochastic=True
            )
            augmentations.append(color)

        if config.enable_aug.rand_filter:
            filt = RandomFilter(
                kernel_size=config.rand_filter.kernel_size,
                sigma=config.rand_filter.sigma, stochastic=True
            )
            augmentations.append(filt)
        
        prime_module = GeneralizedPRIMEModule(
            preprocess=TransformLayer(dataset.mean, dataset.std),
            mixture_width=config.augmix.mixture_width,
            mixture_depth=config.augmix.mixture_depth,
            no_jsd=config.augmix.no_jsd, max_depth=3,
            aug_module=PRIMEAugModule(augmentations),
        )

    # Load model
    base_model = get_model(config.dataset, config.model.name)(
        num_classes=dataset.num_classes, pretrained=False
    )
    if "tree" in config.model.name:
        if config.use_prime:
            model = TreeAugClassifier(
                model=AugModel(model=base_model, aug=prime_module),
                no_jsd=config.augmix.no_jsd, 
            )
        elif config.use_augmix:
            model = TreeAugClassifier(
                model=base_model, no_jsd=config.augmix.no_jsd, 
            )
        else:
            model = TreeClassifier(model=base_model)
    else:
        if config.use_prime:
            model = AugClassifier(
                model=AugModel(model=base_model, aug=prime_module),
                no_jsd=config.augmix.no_jsd, 
            )
        elif config.use_augmix:
            model = AugClassifier(
                model=base_model, no_jsd=config.augmix.no_jsd, 
            )
        else:
            model = Classifier(model=base_model)

    
    # Load checkpoint
    checkpoint = torch.load(checkpoint_path)
    model.load_state_dict(checkpoint['state_dict'])

    # Initialize trainer
    trainer = pl.Trainer(
        logger=wandb_logger,
        gpus=-1,
        accelerator=config.accelerator,
        benchmark=True,
    )

    # Evaluate on test set
    print("Evaluating on test set...")
    test_results = trainer.test(model, dataloaders=dataset.test_dataloader())
    print(f"Test Results: {test_results}")

    # Evaluate on common corruptions
    print("Evaluating on common corruptions...")
    dataset_c = get_cc_dataset(config.dataset)(
        config.cc_dir, batch_size=config.test_batch_size,
        num_workers=config.test_num_workers
    )
    transforms = [] if 'cifar' in config.dataset else [T.ToTensor()]
    transforms.append(T.Normalize(dataset.mean, dataset.std))
    dataset_c.transform = T.Compose(transforms)
    dataset_c.prepare_data()
    dataset_c.setup()

    cc_loaders = dataset_c.test_dataloader()
    keys = list(cc_loaders.keys())
    avg_acc = 0.
    for key in keys:
        res = trainer.test(model, test_dataloaders=cc_loaders[key])
        acc = res[0]["test.acc"]
        wandb.run.summary["test.%s" % key] = acc
        avg_acc += acc
    wandb.run.summary["test_avg.acc"] = avg_acc / len(keys)
    print(f"Average Accuracy on Common Corruptions: {avg_acc / len(keys):.4f}")

if __name__ == "__main__":
    config_flags.DEFINE_config_file('config')
    flags.DEFINE_string('checkpoint_path', None, 'Path to the trained model checkpoint')
    FLAGS = flags.FLAGS

    def main(_):
        if FLAGS.checkpoint_path is None:
            raise ValueError("Please provide a valid checkpoint path using --checkpoint_path")
        test_model(FLAGS.config, FLAGS.checkpoint_path)

    app.run(main)<|MERGE_RESOLUTION|>--- conflicted
+++ resolved
@@ -38,10 +38,7 @@
 
 _WANDB_USERNAME = "yhe106-johns-hopkins-university"
 _WANDB_PROJECT = "PRIME-light20"
-<<<<<<< HEAD
-=======
-
->>>>>>> 71356ec4
+
 
 def validate_config(cfg):
     if cfg.dataset not in _DATASETS:
