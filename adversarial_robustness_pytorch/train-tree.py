--- conflicted
+++ resolved
@@ -137,11 +137,7 @@
     # root_acc_animal = test_res['root_acc_animal']
     # root_acc_vehicle = test_res['root_acc_vehicle']
 
-<<<<<<< HEAD
-    #alpha1, alpha2, alpha3 = trainer.update_alphas(epoch, root_acc)
-=======
     alpha1, alpha2, alpha3 = trainer.update_alphas(epoch, args.decay_factor)
->>>>>>> 8d2a77f3
 
     logger.log('Loss: {:.4f}.\tRoot LR: {:.6f}.\tSubroot Animal LR: {:.6f}.\tSubroot Vehicle LR: {:.6f}'.format(
         res['loss'], root_lr, subroot_animal_lr, subroot_vehicle_lr
